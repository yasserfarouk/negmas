--- conflicted
+++ resolved
@@ -265,17 +265,13 @@
         n_issues = len(issues)
         r = reserved_value if reserved_value is not None else random.random()
         s = 0.0
-
         if normalized:
             weights = [random.random() for _ in range(n_issues)]
             m = sum(weights)
             if m:
                 weights = [_ / m for _ in weights]
-<<<<<<< HEAD
             for i, issue in enumerate(issues):
                 weights[i] /= issue.max_value
-=======
->>>>>>> aa89185a
             biases = [0.0] * n_issues
         else:
             weights = [2 * (random.random() - 0.5) for _ in range(n_issues)]
