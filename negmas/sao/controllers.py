"""
Implements controllers for the SAO mechanism.
"""
import itertools
import random
from abc import ABC, abstractmethod
from collections import defaultdict
from functools import lru_cache

from typing import Dict, List, Optional, Tuple, Union

from .common import SAOResponse, SAOState
from .negotiators import AspirationNegotiator, PassThroughSAONegotiator, SAONegotiator
from ..common import AgentMechanismInterface, MechanismState
from ..negotiators import AspirationMixin, Controller
from ..outcomes import Outcome, ResponseType, outcome_is_valid
from ..utilities import utility_range

__all__ = [
    "SAOController",
    "SAORandomController",
    "SAOSyncController",
    "SAORandomSyncController",
    "SAOSingleAgreementController",
    "SAOSingleAgreementRandomController",
    "SAOSingleAgreementAspirationController",
    "SAOMetaNegotiatorController",
]


class SAOController(Controller):
    """
    A controller that can manage multiple negotiators taking full or partial control from them.

    Args:
         default_negotiator_type: Default type to use when creating negotiators using this controller. The default type is
                                  `PassThroughSAONegotiator` which passes *full control* to the controller.
         default_negotiator_params: Default paramters to pass to the default controller.
         auto_kill: Automatically kill the negotiator once its negotiation session is ended.
         name: Controller name
         ufun: The ufun of the controller.
    """

    def __init__(
        self,
        default_negotiator_type=PassThroughSAONegotiator,
        default_negotiator_params=None,
        auto_kill=False,
        name=None,
        ufun=None,
    ):
        super().__init__(
            default_negotiator_type=default_negotiator_type,
            default_negotiator_params=default_negotiator_params,
            auto_kill=auto_kill,
            name=name,
            ufun=ufun,
        )

    def before_join(
        self,
        negotiator_id: str,
        ami: AgentMechanismInterface,
        state: MechanismState,
        *,
        ufun: Optional["UtilityFunction"] = None,
        role: str = "agent",
    ) -> bool:
        """
        Called by children negotiators to get permission to join negotiations

        Args:
            negotiator_id: The negotiator ID
            ami  (AgentMechanismInterface): The negotiation.
            state (MechanismState): The current state of the negotiation
            ufun (UtilityFunction): The ufun function to use before any discounting.
            role (str): role of the agent.

        Returns:
            True if the negotiator is allowed to join the negotiation otherwise
            False

        """
        return True

    def after_join(
        self,
        negotiator_id: str,
        ami: AgentMechanismInterface,
        state: MechanismState,
        *,
        ufun: Optional["UtilityFunction"] = None,
        role: str = "agent",
    ) -> None:
        """
        Called by children negotiators after joining a negotiation to inform
        the controller

        Args:
            negotiator_id: The negotiator ID
            ami  (AgentMechanismInterface): The negotiation.
            state (MechanismState): The current state of the negotiation
            ufun (UtilityFunction): The ufun function to use before any discounting.
            role (str): role of the agent.
        """

    def propose(self, negotiator_id: str, state: MechanismState) -> Optional["Outcome"]:

        negotiator, _ = self._negotiators.get(negotiator_id, (None, None))
        if negotiator is None:
            raise ValueError(f"Unknown negotiator {negotiator_id}")
        return self.call(negotiator, "propose", state=state)

    def respond(
        self, negotiator_id: str, state: MechanismState, offer: "Outcome"
    ) -> "ResponseType":
        negotiator, cntxt = self._negotiators.get(negotiator_id, (None, None))
        if negotiator is None:
            raise ValueError(f"Unknown negotiator {negotiator_id}")
        return self.call(negotiator, "respond", state=state, offer=offer)

    def on_negotiation_end(self, negotiator_id: str, state: MechanismState) -> None:
        if self._auto_kill:
            self.kill_negotiator(negotiator_id)

    def on_negotiation_start(self, negotiator_id: str, state: MechanismState) -> None:
        pass


class SAORandomController(SAOController):
    """
    A controller that returns random offers.

    Args:
        p_acceptance: The probability of accepting an offer.

    """

    def __init__(self, *args, p_acceptance: float = 0.1, **kwargs):
        super().__init__(*args, **kwargs)
        self._p_acceptance = p_acceptance

    def propose(self, negotiator_id: str, state: MechanismState) -> Optional["Outcome"]:

        negotiator, cntxt = self._negotiators.get(negotiator_id, (None, None))
        if negotiator is None:
            raise ValueError(f"Unknown negotiator {negotiator_id}")
        if negotiator.ami is None:
            return None
        return negotiator.ami.random_outcomes(1)[0]

    def respond(
        self, negotiator_id: str, state: MechanismState, offer: "Outcome"
    ) -> "ResponseType":
        negotiator, cntxt = self._negotiators.get(negotiator_id, (None, None))
        if negotiator is None:
            raise ValueError(f"Unknown negotiator {negotiator_id}")
        if random.random() > self._p_acceptance:
            return ResponseType.ACCEPT_OFFER
        return ResponseType.REJECT_OFFER


class SAOSyncController(SAOController):
    """
    A controller that can manage multiple negotiators synchronously.

    Args:

        global_ufun: If true, the controller assumes that the ufun is only
                     defined globally for the complete set of negotiations

    Remarks:
        - The controller waits for an offer from each one of its negotiators before deciding what to do.
        - Loops may happen if multiple controllers of this type negotiate with each other. For example controller A
          is negotiating with B, C, while B is also negotiating with C. These loops are broken by the `SAOMechanism`
          by **forcing** some controllers to respond before they have all of the offers. In this case, `counter_all`
          will receive offers from one or more negotiators but not all of them.

    """

    def __init__(self, *args, global_ufun=False, **kwargs):
        super().__init__(*args, **kwargs)
        self.__offers: Dict[str, "Outcome"] = {}
        """Keeps the last offer received for each negotiation"""
        self.__responses: Dict[str, ResponseType] = {}
        """Keeps the next response type for each negotiation"""
        self.__proposals: Dict[str, "Outcome"] = {}
        """Keeps the next proposal for each negotiation"""
        self.__offer_states: Dict[str, "SAOState"] = {}
        """Keeps the last state received for each negotiation"""
        self.__n_waits: Dict[str, int] = defaultdict(int)
        """The number of contiguous waits sent for every partner"""
        self.__global_ufun = global_ufun

    def propose(self, negotiator_id: str, state: MechanismState) -> Optional["Outcome"]:
        # if there are no proposals yet, get first proposals
        if not self.__proposals:
            self.__proposals = self.first_proposals()
        # get the saved proposal if it exists and return it
        if negotiator_id in self.__proposals.keys():
            # if some proposal was there, delete it to force the controller to get a new one
            proposal = self.__proposals.pop(negotiator_id)
        else:
            # if there was no proposal, get one. Note that `None` is a valid proposal
            if self.__global_ufun:
                self.__proposals = self.first_proposals()
                proposal = self.__proposals.pop(negotiator_id)
            else:
                proposal = self.first_offer(negotiator_id)

        # report not waiting on this offer because I obviously just sent
        self.__n_waits[negotiator_id] = 0
        self.__responses.pop(negotiator_id, None)
        self.__offers.pop(negotiator_id, None)
        self.__offer_states.pop(negotiator_id, None)
        return proposal

    def respond(
        self, negotiator_id: str, state: MechanismState, offer: "Outcome"
    ) -> "ResponseType":
        # get the saved response to this negotiator if any
        response = self.__responses.pop(negotiator_id, ResponseType.WAIT)

        # if there some non-waiting saved respons return and delete it
        if response != ResponseType.WAIT:
            # remove the response and return it
            self.__n_waits[negotiator_id] = 0
            return response

        # we get here if there was no saved response (WAIT should never be saved)

        # set the saved offer for this negotiator
        self.__offers[negotiator_id] = offer
        self.__offer_states[negotiator_id] = state
        n_negotiators = len(self.active_negotiators)
        # if we did not get all the offers yet and can still wait, wait
        if (
            len(self.__offers) < n_negotiators
            and self.__n_waits[negotiator_id] < n_negotiators
        ):
            self.__n_waits[negotiator_id] += 1
            return ResponseType.WAIT

        # we arrive here if we already have all the offers to counter
        responses = self.counter_all(offers=self.__offers, states=self.__offer_states)
        for nid in responses.keys():
<<<<<<< HEAD
            saved_response = responses.get(nid, None)
=======
            saved_response = responses[nid]
>>>>>>> 8c190033
            if saved_response is None:
                self.__responses[nid] = ResponseType.REJECT_OFFER
                self.__proposals[nid] = None
                continue

            # register the responses for next time for all other negotiators
            self.__responses[nid] = saved_response.response
            # register the proposals to be sent to all agents including this one
            self.__proposals[nid] = saved_response.outcome
            # register that we are not waiting anymore on any of the offers we received
            self.__n_waits[nid] = 0
        self.__offers = dict()
        self.__offer_states = dict()
        return self.__responses.pop(negotiator_id)

    def first_proposals(self) -> Dict[str, "Outcome"]:
        """Gets a set of proposals to use for initializing the negotiation."""
        return dict(
            zip(
                self.negotiators.keys(),
                (self.first_offer(_) for _ in self.negotiators.keys()),
            )
        )

    @abstractmethod
    def counter_all(
        self, offers: Dict[str, "Outcome"], states: Dict[str, SAOState]
    ) -> Dict[str, SAOResponse]:
        """Calculate a response to all offers from all negotiators (negotiator ID is the key).

        Args:
            offers: Maps negotiator IDs to offers
            states: Maps negotiator IDs to offers AT the time the offers were made.

        Remarks:
            - The response type CANNOT be WAIT.
            - If the system determines that a loop is formed, the agent may receive this call for a subset of
              negotiations not all of them.

        """

    def first_offer(self, negotiator_id: str) -> Optional["Outcome"]:
        """
        Finds the first offer for this given negotiator. By default it will be the best offer

        Args:
            negotiator_id: The ID of the negotiator

        Returns:
            The first offer to use.

        Remarks:
            Default behavior is to use the ufun defined for the controller if any then try the ufun
            defined for the negotiator. If neither exists, the first offer will be None.
        """
        negotiator, _ = self.negotiators.get(negotiator_id, (None, None))
        if negotiator is None or negotiator.ami is None:
            return None
        # if the controller has a ufun, use it otherwise use the negotiator's
        ufun = self.ufun if self.ufun is not None else negotiator.ufun
        if ufun is not None:
            _, _, _, best = utility_range(
                ufun,
                issues=negotiator.ami.issues,
                return_outcomes=True,
                ami=negotiator.ami,
            )
        else:
            best = None
        return best

    def on_negotiation_end(self, negotiator_id: str, state: MechanismState) -> None:
        if negotiator_id in self.__offers.keys():
            del self.__offers[negotiator_id]
        if negotiator_id in self.__offer_states.keys():
            del self.__offer_states[negotiator_id]
        if negotiator_id in self.__responses.keys():
            del self.__responses[negotiator_id]
        if negotiator_id in self.__proposals.keys():
            del self.__proposals[negotiator_id]
        if negotiator_id in self.__n_waits.keys():
            del self.__n_waits[negotiator_id]
        return super().on_negotiation_end(negotiator_id, state)

class SAORandomSyncController(SAOSyncController):
    """
    A sync controller that returns random offers. (See `SAOSyncController` ).

    Args:
        p_acceptance: The probability that an offer will be accepted
        p_rejection: The probability that an offer will be rejected
        p_ending: The probability of ending the negotiation at any negotiation round.

    Remarks:
        - If probability of acceptance, rejection and ending sum to less than 1.0, the agent will return NO_RESPONSE
          with the remaining probability. Depending on the settings of the `SAOMechanism` this may be treated as
          ending the negotiation.

    """

    def __init__(
        self, *args, p_acceptance=0.15, p_rejection=0.85, p_ending=0.0, **kwargs
    ):
        super().__init__(*args, **kwargs)
        self.p_acceptance = p_acceptance
        self.p_rejection = p_rejection
        self.p_ending = p_ending
        self.wheel: List[Tuple[float, ResponseType]] = [(0.0, ResponseType.NO_RESPONSE)]
        if self.p_acceptance > 0.0:
            self.wheel.append(
                (self.wheel[-1][0] + self.p_acceptance, ResponseType.ACCEPT_OFFER)
            )
        if self.p_rejection > 0.0:
            self.wheel.append(
                (self.wheel[-1][0] + self.p_rejection, ResponseType.REJECT_OFFER)
            )
        if self.p_ending > 0.0:
            self.wheel.append(
                (self.wheel[-1][0] + self.p_ending, ResponseType.REJECT_OFFER)
            )
        if self.wheel[-1][0] > 1.0:
            raise ValueError("Probabilities of acceptance+rejection+ending>1")

        self.wheel = self.wheel[1:]

    def make_response(self) -> "ResponseType":
        r = random.random()
        for w in self.wheel:
            if w[0] >= r:
                return w[1]
        return ResponseType.NO_RESPONSE

    def counter_all(self, offers, states):
        result = {}
        for negotiator in offers.keys():
            response = self.make_response()
            if response == ResponseType.REJECT_OFFER:
                result[negotiator] = SAOResponse(
                    response, self.negotiators[negotiator][0].ami.random_outcomes(1)[0]
                )
            else:
                result[negotiator] = SAOResponse(response, None)
        return result

    def first_proposals(self):
        return dict(
            zip(
                self.negotiators.keys(),
                [n[0].ami.random_outcomes(1)[0] for n in self.negotiators.values()],
            )
        )


class SAOSingleAgreementController(SAOSyncController, ABC):
    """
    A synchronized controller that tries to get no more than one agreeement.

    This controller manages a set of negotiations from which only a single one
    -- at most -- is likely to result in an agreement. An example of a case in which
    it is useful is an agent negotiating to buy a car from multiple suppliers.
    It needs a single car at most but it wants the best one from all of those
    suppliers. To guarentee a single agreement, pass strict=True

    The general algorithm for this controller is something like this:

        - Receive offers from all partners.
        - Find the best offer among them by calling the abstract `best_offer`
          method.
        - Check if this best offer is acceptable using the abstract `is_acceptable`
          method.

            - If the best offer is acceptable, accept it and end all other negotiations.
            - If the best offer is still not acceptable, then all offers are rejected
              and with the partner who sent it receiving the result of `best_outcome`
              while the rest of the partners receive the result of `make_outcome`.

        - The default behavior of `best_outcome` is to return the outcome with
          maximum utility.
        - The default behavior of `make_outcome` is to return the best offer
          received in this round if it is valid for the respective negotiation
          and the result of `best_outcome` otherwise.

    Args:
        strict: If True the controller is **guaranteed** to get a single agreement but it will have to send
                no-response repeatedly so there is a higher chance of never getting an agreement when two of those controllers
                negotiate with each other
    """

    def __init__(self, *args, strict=False, **kwargs):
        super().__init__(*args, **kwargs)
        self._best_outcomes = dict()
        self.strict = strict
        self.__end_all = False

    def on_negotiation_end(self, negotiator_id: str, state: MechanismState) -> None:
        super().on_negotiation_end(negotiator_id, state)
        if state.agreement is not None:
            self.__end_all = True

    def counter_all(
        self, offers: Dict[str, "Outcome"], states: Dict[str, SAOState]
    ) -> Dict[str, SAOResponse]:
        """
        Counters all responses

        Args:
            offers: A dictionary mapping partner ID to offer
            states: A dictionary mapping partner ID to mechanism state

        Returns:
            A dictionary mapping partner ID to a response

        Remarks:

            The agent will counter all offers by either ending all negotiations except one which is accepted or by
            rejecting all offers and countering them using the `make_offer` method.

        """
        # if one of the negotiations ended in a contract, end all others
        partners = list(offers.keys())

        if self.__end_all:
            return dict(
                zip(
                    partners,
                    itertools.repeat(SAOResponse(ResponseType.END_NEGOTIATION, None)),
                )
            )

        # find the partner who sent the best offer (partner is represented by the ID of the negotiator engaged with it)
        partner = self.best_offer(offers)
        if partner is None:
            # if there is no best-partner, make an offer for each partner (non-strict) or for any random partner
            # (strict)
            if self.strict:
                selected = random.sample(partners, 1)[0]
                current_offers = [
                    self.make_offer(
                        negotiator=nid,
                        state=states[nid],
                        best_offer=None,
                        best_from=None,
                    )
                    if nid == selected
                    else None
                    for nid in partners
                ]
            else:
                current_offers = [
                    self.make_offer(
                        negotiator=nid,
                        state=states[nid],
                        best_offer=None,
                        best_from=None,
                    )
                    for nid in partners
                ]
            return dict(
                zip(
                    offers.keys(),
                    [SAOResponse(ResponseType.REJECT_OFFER, o) for o in current_offers],
                )
            )
        # if the best offer is acceptable, accept it and end all other negotiations
        acceptable = self.is_acceptable(offers[partner], partner, states[partner])
        if acceptable:
            responses = dict(
                zip(
                    partners,
                    itertools.repeat(SAOResponse(ResponseType.END_NEGOTIATION, None)),
                )
            )
            responses[partner] = SAOResponse(ResponseType.ACCEPT_OFFER, None)
            return responses
        # We know that there is a best-offer and that it is still unacceptable.
        if self.strict:
            # if strict, then just select one partner and make an offer for it sending everyone else None
            selected = random.sample(partners, 1)[0]
            current_offers = [
                self.make_offer(
                    negotiator=nid,
                    state=states[nid],
                    best_offer=offers[partner],
                    best_from=partner,
                )
                if nid == selected
                else None
                for nid in partners
            ]
        else:
            # if not strict, make an offer to each partner including the best one.
            current_offers = [
                self.make_offer(
                    negotiator=nid,
                    state=states[nid],
                    best_offer=offers[partner],
                    best_from=partner,
                )
                for nid in partners
            ]
        return dict(
            zip(
                partners,
                [SAOResponse(ResponseType.REJECT_OFFER, o) for o in current_offers],
            )
        )

    def first_proposals(self) -> Dict[str, "Outcome"]:
        if not self.strict:
            return super().first_proposals()

        partners = list(self.negotiators.keys())
        selected = random.sample(partners, 1)[0]
        return dict(
            zip(
                partners,
                (self.first_offer(_) if _ == selected else None for _ in partners),
            )
        )

    def response_to_best_offer(
        self, negotiator: str, state: SAOState, offer: "Outcome"
    ) -> Optional["Outcome"]:
        """
        Return a response to the partner from which the best current offer was
        received

        Args:
            negotiator: The negotiator from which the best offer was received
            state: The state of the corresponding negotiation
            offer: The best offer received at this round.

        Returns:
            The offer to be sent back to `negotiator`

        """
        return self._best_outcomes[negotiator][0]

    def after_join(self, negotiator_id, ami, state, *, ufun=None, role="agent"):
        super().after_join(negotiator_id, ami, state, ufun=ufun, role=role)
        self._best_outcomes[negotiator_id] = self.best_outcome(negotiator_id)

    def best_outcome(
        self, negotiator: str, state: Optional[SAOState] = None
    ) -> Optional["Outcome"]:
        """
        The best outcome for the negotiation `negotiator` engages in given the
        `state` .

        Args:
            negotiator: The negotiator for which the best outcome is to be found
            state: If given, the state of the negotiation. If None, should
                   return the absolute best outcome

        Return:
            The outcome with maximum utility.

        Remarks:

            - The default implementation, just returns the best outcome for
              this negotiation without considering the `state` or returns None
              if it is not possible to find this best outcome.
            - If the negotiator defines a ufun, it is used otherwise the ufun
              defined for the controller if used (if any)
        """
        neg = self.negotiators[negotiator][0]
        if neg is None:
            return None
        if neg.ami is None:
            return None
        ufun = neg.ufun
        if ufun is None and hasattr(self, "ufun"):
            ufun = self.ufun
        if ufun is None:
            return None
        _, _, _, top_outcome = ufun.utility_range(
            issues=neg.ami.issues, return_outcomes=True, ami=neg.ami
        )
        return top_outcome

    def make_offer(
        self,
        negotiator: str,
        state: SAOState,
        best_offer: Optional["Outcome"],
        best_from: Optional[str],
    ) -> Optional["Outcome"]:
        """Generate an offer for the given partner

        Args:
            negotiator: The ID of the negotiator for who an offer is to be made.
            state: The mechanism state of this partner
            best_offer: The best offer received in this round. None means that
                        no known best offers.
            best_from: The ID of the negotiator that received the best offer

        Returns:
            The outcome to be offered to `negotiator` (None means no-offer)

        Remarks:

            Default behavior is to offer everyone `best_offer` if available
            otherwise, it returns no offers (None). The `best_from` negotiator
            will be sending the result of `best_outcome`.

        """
        current_best = self.best_outcome(negotiator, state)
        if negotiator == best_from:
            return current_best
        ami = self.negotiators[negotiator][0].ami
        if ami is None:
            return None
        if best_offer is not None and outcome_is_valid(best_offer, ami.issues):
            if self.is_better(best_offer, current_best, negotiator, state):
                return best_offer
            return current_best

    @abstractmethod
    def is_acceptable(self, offer: "Outcome", source: str, state: SAOState) -> bool:
        """Should decide if the given offer is acceptable

        Args:
            offer: The offer being tested
            source: The ID of the negotiator that received this offer
            state: The state of the negotiation handled by that negotiator

        Remarks:
            - If True is returned, this offer will be accepted and all other
              negotiations will be ended.
        """

    @abstractmethod
    def best_offer(self, offers: Dict[str, "Outcome"]) -> Optional[str]:
        """
        Return the ID of the negotiator with the best offer

        Args:
            offers: A mapping from negotiator ID to the offer it received

        Returns:
            The ID of the negotiator with best offer. Ties should be broken.
            Return None only if there is no way to calculate the best offer.
        """

    @abstractmethod
    def is_better(self, a: "Outcome", b: "Outcome", negotiator: str, state: SAOState):
        """Compares two outcomes of the same negotiation

        Args:
            a: "Outcome"
            b: "Outcome"
            negotiator: The negotiator for which the comparison is to be made
            state: Current state of the negotiation

        Returns:
            True if utility(a) > utility(b)
        """


class SAOMetaNegotiatorController(SAOController):
    """
    Controls multiple negotiations using a single `meta` negotiator.

    Args:
        - meta_negotiator: The negotiator used for controlling all negotiations.

    Remarks:

        - The controller will use the meta-negotiator to handle all negotiations by
          first setting its AMI to the current negotiation then calling the appropriate
          method in the meta negotiator.
        - If no meta-negotiator is given, an `AspirationNegotiator` will be created
          and used (with default parameters).
        - The meta-negotiator should not internally store information between
          calls to `propose` and `respond` about the negotiation because it
          will be called to propose and respond in *multiple* negotiations. The
          `AspirationNegotiator` can be used but `SimpleTitForTatNegotiator`
          cannot as it stores the past offer.

    """

    def __init__(self, *args, meta_negotiator: SAONegotiator = None, **kwargs):
        super().__init__(*args, **kwargs)
        if meta_negotiator is None:
            meta_negotiator = AspirationNegotiator(
                name=f"{self.name}-negotiator", ufun=kwargs.get("ufun", None)
            )
        self.meta_negotiator = meta_negotiator

    def propose(self, negotiator_id: str, state: MechanismState) -> Optional["Outcome"]:
        """Uses the meta negotiator to propose"""
        negotiator, cntxt = self._negotiators.get(negotiator_id, (None, None))
        if negotiator is None:
            raise ValueError(f"Unknown negotiator {negotiator_id}")
        self.meta_negotiator._ami = negotiator.ami
        return self.meta_negotiator.propose(state)

    def respond(
        self, negotiator_id: str, state: MechanismState, offer: "Outcome"
    ) -> "ResponseType":
        """Uses the meta negotiator to respond"""
        negotiator, cntxt = self._negotiators.get(negotiator_id, (None, None))
        if negotiator is None:
            raise ValueError(f"Unknown negotiator {negotiator_id}")
        self.meta_negotiator._ami = negotiator.ami
        return self.meta_negotiator.respond(state=state, offer=offer)


class SAOSingleAgreementRandomController(SAOSingleAgreementController):
    """
    A single agreement controller that uses a random negotiation strategy.

    Args:
        p_acceptance: The probability that an offer is accepted

    """

    def is_acceptable(self, offer: "Outcome", source: str, state: SAOState) -> bool:
        return random.random() > self.p_acceptance

    def best_offer(self, offers: Dict[str, "Outcome"]) -> Optional[str]:
        return random.sample(list(offers.keys()), 1)[0]

    def is_better(self, a: "Outcome", b: "Outcome", negotiator: str, state: SAOState):
        return random.random() > 0.5

    def __init__(self, *args, p_acceptance=0.1, **kwargs):
        super().__init__(*args, **kwargs)
        self.p_acceptance = p_acceptance


class SAOSingleAgreementAspirationController(
    SAOSingleAgreementController, AspirationMixin
):
    """
    A `SAOSingleAgreementController` that uses aspiration level to decide what
    to accept and what to propose.

    Args:
        ufun: The utility function to use for ALL negotiations
        max_aspiration: The maximum aspiration level to start with
        aspiration_type: The aspiration type/ exponent

    Remarks:

        - This controller will get at most one agreement. It uses a concession
          strategy controlled by `max_aspiration` and `aspiration_type` as in
          the `AspirationNegotiator` for all negotiations.
        - The partner who gives the best proposal will receive an offer that
          is guaranteed to have a utility value (for the controller) above
          the current aspiration level.
        - The controller uses a single ufun for all negotiations. This implies
          that all negotiations should have the same outcome space (i.e.
          the same issues).
    """

    def __init__(
        self,
        *args,
        max_aspiration: float = 1.0,
        aspiration_type: Union[str, int, float] = "boulware",
        **kwargs,
    ):
        super().__init__(*args, **kwargs)
        AspirationMixin.aspiration_init(self, max_aspiration, aspiration_type)

    def after_join(self, negotiator_id, ami, state, *, ufun=None, role="agent"):
        if self.ufun is not None:
            if (
                self.ufun.outcome_type is not None
                and self.ufun.outcome_type != ami.outcome_type
            ):
                raise ValueError(
                    f"Controller's ufun is of type {self.ufun.outcome_type} while the mechanism ufun is of type"
                    f"{ami.outcome_type}"
                )
            self.ufun.outcome_type = ami.outcome_type

    def is_acceptable(self, offer: "Outcome", source: str, state: SAOState):
        return self.ufun(offer) >= self.aspiration(state.relative_time)

    def is_better(self, a: "Outcome", b: "Outcome", negotiator: str, state: SAOState):
        return self.ufun(a) > self.ufun(b)

    def best_offer(self, offers):
        best_val, best_negotiator = float("-inf"), None
        for k, offer in offers.items():
            curr_val = self.ufun(offer)
            if curr_val >= best_val:
                best_val, best_negotiator = curr_val, k
        return best_negotiator

    def best_outcome(self, negotiator, state=None):
        outcome = self.ufun.outcome_with_utility(
            rng=(
                self.aspiration(state.relative_time)
                if state is not None
                else self.ufun(super().best_outcome(negotiator, None)),
                None,
            ),
            issues=self.negotiators[negotiator][0].ami.issues,
        )
        if outcome is None:
            return self._best_outcomes.get(negotiator, None)
        return outcome<|MERGE_RESOLUTION|>--- conflicted
+++ resolved
@@ -244,16 +244,11 @@
         # we arrive here if we already have all the offers to counter
         responses = self.counter_all(offers=self.__offers, states=self.__offer_states)
         for nid in responses.keys():
-<<<<<<< HEAD
             saved_response = responses.get(nid, None)
-=======
-            saved_response = responses[nid]
->>>>>>> 8c190033
             if saved_response is None:
                 self.__responses[nid] = ResponseType.REJECT_OFFER
                 self.__proposals[nid] = None
                 continue
-
             # register the responses for next time for all other negotiators
             self.__responses[nid] = saved_response.response
             # register the proposals to be sent to all agents including this one
