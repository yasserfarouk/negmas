--- conflicted
+++ resolved
@@ -256,22 +256,16 @@
             f"At least 2 negotiators are needed: Only the following could join {[_.__class__.__name__ for _ in session.negotiators]}"
         )
         return
-<<<<<<< HEAD
     if verbosity > 0:
-=======
+        print(f"Adapters: {', '.join(adapter_names)}")
     if verbosity > 1:
->>>>>>> 2dad8f2b
         print(f"Adapters: {', '.join(adapter_names)}")
         print(f"Negotiators: {', '.join(negotiator_names)}")
     runner = session.run_with_progress if progress else session.run
     _start = perf_counter()
     state = runner()
     duration = perf_counter() - _start
-<<<<<<< HEAD
     if verbosity > 0:
-=======
-    if verbosity > 1:
->>>>>>> 2dad8f2b
         print(f"Time: {humanize_time(duration, show_ms=True, show_us=True)}")
         print(f"Steps: {session.current_step}")
         print(state)
