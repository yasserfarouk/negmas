--- conflicted
+++ resolved
@@ -3,8 +3,5 @@
 dash[testing]
 dash-daq
 dash-bootstrap-components
-<<<<<<< HEAD
 setuptools>=65.5.1 # not directly required, pinned by Snyk to avoid a vulnerability
-=======
-werkzeug>=3.0.1 # not directly required, pinned by Snyk to avoid a vulnerability
->>>>>>> 2bcb0541
+werkzeug>=3.0.1 # not directly required, pinned by Snyk to avoid a vulnerability